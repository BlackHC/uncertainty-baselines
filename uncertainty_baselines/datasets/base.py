# coding=utf-8
# Copyright 2022 The Uncertainty Baselines Authors.
#
# Licensed under the Apache License, Version 2.0 (the "License");
# you may not use this file except in compliance with the License.
# You may obtain a copy of the License at
#
#     http://www.apache.org/licenses/LICENSE-2.0
#
# Unless required by applicable law or agreed to in writing, software
# distributed under the License is distributed on an "AS IS" BASIS,
# WITHOUT WARRANTIES OR CONDITIONS OF ANY KIND, either express or implied.
# See the License for the specific language governing permissions and
# limitations under the License.

"""Abstract base classes which defines interfaces for datasets."""

import logging
from typing import Callable, Dict, Optional, Sequence, Type, TypeVar, Union

from robustness_metrics.common import ops
from robustness_metrics.common import types
from robustness_metrics.datasets import tfds as robustness_metrics_base
import tensorflow.compat.v2 as tf
import tensorflow_datasets as tfds


# For datasets like UCI, the tf.data.Dataset returned by _read_examples will
# have elements that are Sequence[tf.Tensor], for TFDS datasets they will be
# Dict[Text, tf.Tensor] (types.Features), for Criteo they are a tf.Tensor.
PreProcessFn = Callable[
    [Union[int, tf.Tensor, Sequence[tf.Tensor], types.Features]],
    types.Features]

# Same as PreProcessFn except also takes an integer first argument.
_EnumeratedPreProcessFn = Callable[
    [int, Union[int, tf.Tensor, Sequence[tf.Tensor], types.Features]],
    types.Features]


def _absolute_split_len(absolute_split, dataset_splits):
  if absolute_split.from_ is None:
    start = 0
  else:
    start = absolute_split.from_
  if absolute_split.to is None:
    end = dataset_splits[absolute_split.splitname].num_examples
  else:
    end = absolute_split.to
  return end - start


def get_validation_percent_split(
    dataset_builder,
    validation_percent,
    split,
    test_split=tfds.Split.TEST):
  """Calculate a validation set from a provided validation_percent in [0, 1]."""
  if validation_percent < 0.0 or validation_percent >= 1.0:
    raise ValueError(
        'validation_percent must be in [0, 1), received {}.'.format(
            validation_percent))
  if validation_percent == 0.:
    train_split = tfds.Split.TRAIN
    # We cannot use None here because that will return all the splits if passed
    # to builder.as_dataset().
    validation_split = tfds.Split.VALIDATION
  else:
    num_train_examples = dataset_builder.info.splits['train'].num_examples
    num_validation_examples = int(num_train_examples * validation_percent)
    train_split = tfds.core.ReadInstruction(
        'train', to=-num_validation_examples, unit='abs')
    validation_split = tfds.core.ReadInstruction(
        'train', from_=-num_validation_examples, unit='abs')

  if split in ['train', tfds.Split.TRAIN]:
    new_split = train_split
  elif split in ['validation', tfds.Split.VALIDATION]:
    new_split = validation_split
  elif split in ['test', tfds.Split.TEST]:
    new_split = test_split
  elif isinstance(split, str):
    # For Python 3 this should be save to check for the Text type, see
    # https://github.com/google/pytype/blob/a4d56ef763eb4a29b5db03a2013c3373f9f46146/pytype/pytd/builtins/2and3/typing.pytd#L31.
    raise ValueError(
        'Invalid string name for split, must be one of ["train", "validation"'
        ', "test"], received {}.'.format(split))
  else:
    new_split = split
  return new_split


_drd_datasets = [
    'ub_diabetic_retinopathy_detection',
    'diabetic_retinopathy_severity_shift_mild',
    'diabetic_retinopathy_severity_shift_moderate', 'aptos/btgraham-300',
    'aptos/blur-3-btgraham-300', 'aptos/blur-5-btgraham-300',
    'aptos/blur-10-btgraham-300', 'aptos/blur-20-btgraham-300'
]


class BaseDataset(robustness_metrics_base.TFDSDataset):
  """Abstract base dataset class.

  Requires subclasses to override _read_examples, _create_process_example_fn.
  """

  def __init__(
      self,
      name: str,
      dataset_builder: tfds.core.DatasetBuilder,
      split: Union[float, str, tfds.Split],
      seed: Optional[Union[int, tf.Tensor]] = None,
      is_training: Optional[bool] = None,
      shuffle_buffer_size: Optional[int] = None,
      num_parallel_parser_calls: int = tf.data.experimental.AUTOTUNE,
      drop_remainder: bool = False,
      fingerprint_key: Optional[str] = None,
      download_data: bool = False,
      decoders: Optional[Dict[str, tfds.decode.Decoder]] = None,
      cache: bool = False):
    """Create a tf.data.Dataset builder.

    Args:
      name: the name of this dataset.
      dataset_builder: the TFDS dataset builder used to read examples given a
        split.
      split: a dataset split, either a custom tfds.Split or one of the
        tfds.Split enums [TRAIN, VALIDAITON, TEST] or their lowercase string
        names. For Criteo it can also be a float to represent the level of data
        augmentation. For speech commands it can be a tuple of a string and
        float for shifted data splits.
      seed: the seed used as a source of randomness.
      is_training: whether or not `split` is the training split. This is
        necessary because tf.data subsplits can sometimes be derived from the
        training split, such as when using part of the training split as a
        validation set, and this complicates calculating `is_training`
        in these cases. Only required when the passed split is not one of
        ['train', 'validation', 'test', tfds.Split.TRAIN, tfds.Split.VALIDATION,
        tfds.Split.TEST], otherwise it is set automatically.
      shuffle_buffer_size: the number of example to use in the shuffle buffer
        for tf.data.Dataset.shuffle().
      num_parallel_parser_calls: the number of parallel threads to use while
        preprocessing in tf.data.Dataset.map().
      drop_remainder: whether or not to drop the last batch of data if the
        number of points is not exactly equal to the batch size.
      fingerprint_key: The name of the feature holding a string that will be
        used to create an element id using a fingerprinting function. If None,
        then `ds.enumerate()` is added before the `ds.map(preprocessing_fn)` is
        called and an `id` field is added to the example Dict.
      download_data: Whether or not to download data before loading.
      decoders: Optional TFDS decoders to provide to
        `dataset_builder.as_dataset`, the same as passed to `tfds.load`.
      cache: Whether or not to cache the dataset after it is returned from
        dataset_builder.as_dataset(...) (before preprocessing is applied).
    """
    self.name = name
    self._split = split

    # Stateless random ops require a (2,) shaped seed.
    if seed is None:
      self._seed = tf.random.uniform((2,), maxval=int(1e10), dtype=tf.int32)
    elif isinstance(seed, int):
      self._seed = (seed, seed + 1)
    elif isinstance(seed, tf.Tensor) and tf.shape(seed).shape == 0:
      self._seed = tf.stack([seed, seed+1])
    else:
      self._seed = seed

    self._num_parallel_parser_calls = num_parallel_parser_calls
    self._drop_remainder = drop_remainder
    self._download_data = download_data
    self._decoders = decoders
    self._cache = cache

    known_splits = [
        'train', 'validation', 'test', tfds.Split.TRAIN, tfds.Split.VALIDATION,
        tfds.Split.TEST
    ]
    if is_training is None:
      if split in known_splits:
        is_training = split in ['train', tfds.Split.TRAIN]
      else:
        raise ValueError(
            'Received ambiguous split {}, must set is_training for splits other '
            'than "train", "validation", "test".'.format(split))

    self._is_training = is_training
    # TODO(znado): properly parse the number of train/validation/test examples
    # from the provided split, see `make_file_instructions(...)` in
    # tensorflow_datasets/core/tfrecords_reader.py.
    if 'train' in dataset_builder.info.splits and shuffle_buffer_size is None:
      num_train_examples = dataset_builder.info.splits['train'].num_examples
      self._shuffle_buffer_size = num_train_examples
    else:
      self._shuffle_buffer_size = shuffle_buffer_size
    super(BaseDataset, self).__init__(
        dataset_builder=dataset_builder,
        fingerprint_key=fingerprint_key,
        split=self._split,
        label_key='label')

    self._enumerate_id_key = '_enumerate_added_per_step_id'

    self._add_fingerprint_key = False
    if self._fingerprint_key is None:
      self._fingerprint_key = '_enumerate_added_example_id'
      self._add_fingerprint_key = True

  # This method can be overridden to add custom info via info.metadata.
  @property
  def tfds_info(self) -> tfds.core.DatasetInfo:
    return self._dataset_builder.info

  @property
  def split(self):
    return self._split

  @property
  def num_examples(self):
    if isinstance(self._split, tfds.core.ReadInstruction):
      absolute_split = self._split.to_absolute(
          {
              name: self.tfds_info.splits[name].num_examples
              for name in self.tfds_info.splits.keys()
          })[0]
      return _absolute_split_len(absolute_split, self.tfds_info.splits)
    return self.tfds_info.splits[self._split].num_examples

  def _create_process_example_fn(self) -> Optional[PreProcessFn]:
    """Create a function to perform dataset pre-processing, if needed.

    Returns:
      None if no processing is necessary. Otherwise, a function which takes as
      inputs a single element of the dataset (passed from dataset.map()), and
      returns a dict with keys 'features' and 'labels' and their corresponding
      Tensor values.
    """
    raise NotImplementedError(
        'Must override dataset _create_process_example_fn!')

  def _create_process_batch_fn(self, batch_size: int) -> Optional[PreProcessFn]:
    """Create a function to perform pre-processing on batches, such as mixup.

    Args:
      batch_size: the size of the batch to be processed.

    Returns:
      None if no processing is necessary. Otherwise, a function which takes as
      inputs a batch of elements of the dataset (passed from dataset.batch()),
      and returns a dict with keys 'features' and 'labels' and their
      corresponding Tensor values.
    """
    return None

  def _create_element_id(self, features: types.Features) -> types.Features:
    """Hash element id for a unique id per data element (NOT per-step)."""
    if 'element_id' in features:
      raise ValueError(
          '`element_id` should not be already present in the feature set.')
    fingerprint_feature = features[self._fingerprint_key]
    features['element_id'] = ops.fingerprint_int64(fingerprint_feature)
    return features

  def _add_enumerate_id(self, enumerate_key: str) -> _EnumeratedPreProcessFn:
    def _add_example_id(enumerate_id, example):
      """Turn an id added by ds.enumerate() as a field in the example dict."""
      if isinstance(example, tf.Tensor):
        example = {'features': example}
      example[enumerate_key] = enumerate_id
      return example
    return _add_example_id

  def _load(self,
            *,
            preprocess_fn: Optional[PreProcessFn] = None,
            batch_size: int = -1) -> tf.data.Dataset:
    """Transforms the dataset from builder.as_dataset() to batch, repeat, etc.

    Note that we do not handle replication/sharding here, because the
    DistributionStrategy experimental_distribute_dataset() will shard the input
    files for us.

    Args:
      preprocess_fn: an optional preprocessing function, if not provided then a
        subclass must define _create_process_example_fn() which will be used to
        preprocess the data.
      batch_size: the batch size to use.

    Returns:
      A tf.data.Dataset of elements that are a dict with keys 'features' and
      'labels' and their corresponding Tensor values.
    """
    if batch_size <= 0:
      raise ValueError(
          'Must provide a positive batch size, received {}.'.format(batch_size))

    self._seed, self._shuffle_seed = tf.random.experimental.stateless_split(
        self._seed, num=2)

    if self._download_data:
      self._dataset_builder.download_and_prepare()
    dataset = self._dataset_builder.as_dataset(
        split=self._split, decoders=self._decoders)

    # Possibly cache the original dataset before preprocessing is applied.
    if self._cache:
      dataset = dataset.cache()

    # This must be done *before* repeating the dataset so that each example has
    # a unique and stable fingerprint key.
    if self._add_fingerprint_key:
      dataset = dataset.enumerate()
      add_fingerprint_key_fn = self._add_enumerate_id(self._fingerprint_key)
      dataset = dataset.map(
          add_fingerprint_key_fn,
          num_parallel_calls=self._num_parallel_parser_calls)

    # If we are truncating the validation/test dataset (self._drop_remainder)
    # we may as well repeat to speed things up.
    # TODO(nband): benchmark.
<<<<<<< HEAD
=======
    # TODO(trandustin): Make this differing behavior consistent with other
    # ub.datasets.
>>>>>>> b410c80e
    if (self.name in _drd_datasets and not self._is_training and
        self._drop_remainder):
      dataset = dataset.repeat()
      logging.info('Repeating dataset %s (training mode: %s).', self.name,
                   self._is_training)

    # Shuffle and repeat only for the training split.
    if self._is_training:
      dataset = dataset.shuffle(
          self._shuffle_buffer_size,
          seed=tf.cast(self._shuffle_seed[0], tf.int64),
          reshuffle_each_iteration=True)
      dataset = dataset.repeat()

    # Enumerate the dataset to generate a unique per-example, per-step id, that
    # is then added to the feature dict as `self._enumerate_id_key`.
    # Note that this is distinct from just a per-example id that is used by
    # Robustness Metrics to identify examples, because we want an id that is
    # different for each step so that we can fold it into a source of randomness
    # for deterministic random preprocessing.
    # This must be done *after* repeating the dataset so that each example has a
    # different key per-step.
    dataset = dataset.enumerate()
    add_per_step_id_key_fn = self._add_enumerate_id(self._enumerate_id_key)

    if preprocess_fn is None:
      preprocess_fn = self._create_process_example_fn()

    # `self._create_element_id` must come before `preprocess_fn` so that we
    # guarantee the field with key `self._fingerprint_key` is still present
    # (many preprocess_fn's may not return it).
    preprocess_fn = ops.compose(
        add_per_step_id_key_fn, self._create_element_id, preprocess_fn)
    dataset = dataset.map(
        preprocess_fn,
        num_parallel_calls=self._num_parallel_parser_calls)

    # Note that unless the default value of `drop_remainder=True` is overriden
    # in `__init__`, we always drop the last batch when the batch size does not
    # evenly divide the number of examples.
    # TODO(znado): add padding to last partial eval batch.
    dataset = dataset.batch(batch_size, drop_remainder=self._drop_remainder)

    process_batch_fn = self._create_process_batch_fn(batch_size)  # pylint: disable=assignment-from-none
    if process_batch_fn:
      dataset = dataset.map(
          process_batch_fn, num_parallel_calls=tf.data.experimental.AUTOTUNE)

    if not self._is_training and self.name not in _drd_datasets:
      dataset = dataset.cache()
    else:
      if not self._cache:
        logging.info(
            'Not caching dataset %s (training mode: %s).',
            self.name,
            self._is_training)

    dataset = dataset.prefetch(tf.data.experimental.AUTOTUNE)

    # The AutoSharding policy in DistributionStrategy defaults to AUTO, which
    # will fallback to DATA if it can, which is safe to do but possibly
    # wasteful compared to `distribute_datasets_from_function`.
    options = tf.data.Options()
    # Optimize dataset performance.
    # Keep commented out, unclear if will always improve performance.
    # options.experimental_optimization.parallel_batch = True
    options.experimental_optimization.map_fusion = True
    options.experimental_optimization.map_parallelization = True
    options.experimental_threading.private_threadpool_size = 48
    options.experimental_threading.max_intra_op_parallelism = 1
    dataset = dataset.with_options(options)
    return dataset

  def load(
      self,
      *,
      preprocess_fn: Optional[PreProcessFn] = None,
      batch_size: int = -1,
      strategy: Optional[tf.distribute.Strategy] = None) -> tf.data.Dataset:
    """Function definition to support multi-host dataset sharding.

    This is preferred over strategy.experimental_distribute_dataset(...) because
    not all datasets will have enough input files to have >=1 per host, which
    will result in an error unless the auto_shard_policy is set to
    tf.data.experimental.AutoShardPolicy.OFF. However, if auto sharding is OFF,
    then each host will process the same set of files, in the same order, which
    will be the same as using a single host. To correctly distribute across
    multiple hosts, we must either shard the input files across hosts, or
    shuffle the data in a different order on each host. In order to get a
    per-host id to fold into the shuffle RNG, we use
    strategy.distribute_datasets_from_function to get a
    tf.distribute.InputContext. This is preferrred over AutoShardPolicy.DATA
    because DATA will prepare and throw out (n - 1)/n elements of data, where n
    is the number of devices (DATA also relies on the data files being in the
    same ordering across hosts, which may be a fair assumption). On an ImageNet
    test run on a TPUv2-32, we saw a 37% slowdown using DATA instead of
    `distribute_datasets_from_function`. See this documentation for more info
    https://www.tensorflow.org/tutorials/distribute/input#sharding.


    Args:
      preprocess_fn: see `load()`.
      batch_size: the *global* batch size to use. This should equal
        `per_replica_batch_size * num_replica_in_sync`.
      strategy: the DistributionStrategy used to shard the dataset. Note that
        this is only required if TensorFlow for training, otherwise it can be
        ignored.
    Returns:
      A sharded dataset, with its seed combined with the per-host id.
    """
    if strategy:
      def _load_distributed(ctx: tf.distribute.InputContext):
        self._seed = tf.random.experimental.stateless_fold_in(
            self._seed, ctx.input_pipeline_id)
        per_replica_batch_size = ctx.get_per_replica_batch_size(batch_size)
        return self._load(
            preprocess_fn=preprocess_fn, batch_size=per_replica_batch_size)

      return strategy.distribute_datasets_from_function(_load_distributed)
    else:
      return self._load(preprocess_fn=preprocess_fn, batch_size=batch_size)


_BaseDatasetClass = Type[TypeVar('B', bound=BaseDataset)]


def make_ood_dataset(ood_dataset_cls: _BaseDatasetClass) -> _BaseDatasetClass:
  """Generate a BaseDataset with in/out distribution labels."""

  class _OodBaseDataset(ood_dataset_cls):
    """Combine two datasets to form one with in/out of distribution labels."""

    def __init__(
        self,
        in_distribution_dataset: BaseDataset,
        shuffle_datasets: bool = False,
        **kwargs):
      super(_OodBaseDataset, self).__init__(**kwargs)
      # This should be the builder for whatever split will be considered
      # in-distribution (usually the test split).
      self._in_distribution_dataset = in_distribution_dataset
      self._shuffle_datasets = shuffle_datasets

    def load(self,
             *,
             preprocess_fn=None,
             batch_size: int = -1) -> tf.data.Dataset:
      # Set up the in-distribution dataset using the provided dataset builder.
      if preprocess_fn:
        dataset_preprocess_fn = preprocess_fn
      else:
        dataset_preprocess_fn = (
            self._in_distribution_dataset._create_process_example_fn())  # pylint: disable=protected-access
      dataset_preprocess_fn = ops.compose(
          dataset_preprocess_fn,
          _create_ood_label_fn(True))
      dataset = self._in_distribution_dataset.load(
          preprocess_fn=dataset_preprocess_fn,
          batch_size=batch_size)

      # Set up the OOD dataset using this class.
      if preprocess_fn:
        ood_dataset_preprocess_fn = preprocess_fn
      else:
        ood_dataset_preprocess_fn = (
            super(_OodBaseDataset, self)._create_process_example_fn())
      ood_dataset_preprocess_fn = ops.compose(
          ood_dataset_preprocess_fn,
          _create_ood_label_fn(False))
      ood_dataset = super(_OodBaseDataset, self).load(
          preprocess_fn=ood_dataset_preprocess_fn, batch_size=batch_size)
      # We keep the fingerprint id in both dataset and ood_dataset

      # Combine the two datasets.
      try:
        combined_dataset = dataset.concatenate(ood_dataset)
      except TypeError:
        logging.info(
            'Two datasets have different types, concat feature and label only')

        def clean_keys(example):
          # only keep features and labels, remove the rest
          return {
              'features': example['features'],
              'labels': example['labels'],
              'is_in_distribution': example['is_in_distribution']
          }

        combined_dataset = dataset.map(clean_keys).concatenate(
            ood_dataset.map(clean_keys))
      if self._shuffle_datasets:
        combined_dataset = combined_dataset.shuffle(self._shuffle_buffer_size)
      return combined_dataset

    def num_examples(self, data_type='default'):
      if data_type == 'default':
        return (self._in_distribution_dataset.num_examples +
                super().num_examples)
      elif data_type == 'in_distribution':
        return self._in_distribution_dataset.num_examples
      elif data_type == 'ood':
        return super().num_examples
      else:
        raise NotImplementedError('The data_type %s is not valid.' % data_type)

  return _OodBaseDataset


def _create_ood_label_fn(is_in_distribution: bool) -> PreProcessFn:
  """Returns a function that adds an `is_in_distribution` key to examles."""

  def _add_ood_label(example: types.Features) -> types.Features:
    if is_in_distribution:
      in_dist_label = tf.ones_like(example['labels'], tf.int32)
    else:
      in_dist_label = tf.zeros_like(example['labels'], tf.int32)
    example['is_in_distribution'] = in_dist_label
    return example

  return _add_ood_label<|MERGE_RESOLUTION|>--- conflicted
+++ resolved
@@ -319,11 +319,8 @@
     # If we are truncating the validation/test dataset (self._drop_remainder)
     # we may as well repeat to speed things up.
     # TODO(nband): benchmark.
-<<<<<<< HEAD
-=======
     # TODO(trandustin): Make this differing behavior consistent with other
     # ub.datasets.
->>>>>>> b410c80e
     if (self.name in _drd_datasets and not self._is_training and
         self._drop_remainder):
       dataset = dataset.repeat()
