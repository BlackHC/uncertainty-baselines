# coding=utf-8
# Copyright 2021 The Uncertainty Baselines Authors.
#
# Licensed under the Apache License, Version 2.0 (the "License");
# you may not use this file except in compliance with the License.
# You may obtain a copy of the License at
#
#     http://www.apache.org/licenses/LICENSE-2.0
#
# Unless required by applicable law or agreed to in writing, software
# distributed under the License is distributed on an "AS IS" BASIS,
# WITHOUT WARRANTIES OR CONDITIONS OF ANY KIND, either express or implied.
# See the License for the specific language governing permissions and
# limitations under the License.

"""Abstract base classes which defines interfaces for datasets."""

import logging
from typing import Callable, Dict, Optional, Sequence, Type, TypeVar, Union

from robustness_metrics.common import ops
from robustness_metrics.common import types
from robustness_metrics.datasets import tfds as robustness_metrics_base
import tensorflow.compat.v2 as tf
import tensorflow_datasets as tfds


# For datasets like UCI, the tf.data.Dataset returned by _read_examples will
# have elements that are Sequence[tf.Tensor], for TFDS datasets they will be
# Dict[Text, tf.Tensor] (types.Features), for Criteo they are a tf.Tensor.
PreProcessFn = Callable[
    [Union[int, tf.Tensor, Sequence[tf.Tensor], types.Features]],
    types.Features]

# Same as PreProcessFn except also takes an integer first argument.
_EnumeratedPreProcessFn = Callable[
    [int, Union[int, tf.Tensor, Sequence[tf.Tensor], types.Features]],
    types.Features]


def get_validation_percent_split(
    dataset_builder,
    validation_percent,
    split,
    test_split=tfds.Split.TEST):
  """Calculate a validation set from a provided validation_percent in [0, 1]."""
  if validation_percent < 0.0 or validation_percent >= 1.0:
    raise ValueError(
        'validation_percent must be in [0, 1), received {}.'.format(
            validation_percent))
  if validation_percent == 0.:
    train_split = tfds.Split.TRAIN
    # We cannot use None here because that will return all the splits if passed
    # to builder.as_dataset().
    validation_split = tfds.Split.VALIDATION
  else:
    num_train_examples = dataset_builder.info.splits['train'].num_examples
    num_validation_examples = int(num_train_examples * validation_percent)
    train_split = tfds.core.ReadInstruction(
        'train', to=-num_validation_examples, unit='abs')
    validation_split = tfds.core.ReadInstruction(
        'train', from_=-num_validation_examples, unit='abs')

  if split in ['train', tfds.Split.TRAIN]:
    new_split = train_split
  elif split in ['validation', tfds.Split.VALIDATION]:
    new_split = validation_split
  elif split in ['test', tfds.Split.TEST]:
    new_split = test_split
  elif isinstance(split, str):
    # For Python 3 this should be save to check for the Text type, see
    # https://github.com/google/pytype/blob/a4d56ef763eb4a29b5db03a2013c3373f9f46146/pytype/pytd/builtins/2and3/typing.pytd#L31.
    raise ValueError(
        'Invalid string name for split, must be one of ["train", "validation"'
        ', "test"], received {}.'.format(split))
  else:
    new_split = split
  return new_split


class BaseDataset(robustness_metrics_base.TFDSDataset):
  """Abstract base dataset class.

  Requires subclasses to override _read_examples, _create_process_example_fn.
  """

  def __init__(
      self,
      name: str,
      dataset_builder: tfds.core.DatasetBuilder,
      split: Union[float, str, tfds.Split],
      seed: Optional[Union[int, tf.Tensor]] = None,
      is_training: Optional[bool] = None,
      shuffle_buffer_size: Optional[int] = None,
      num_parallel_parser_calls: int = tf.data.experimental.AUTOTUNE,
      drop_remainder: bool = True,
      fingerprint_key: Optional[str] = None,
      download_data: bool = False,
      decoders: Optional[Dict[str, tfds.decode.Decoder]] = None,
      cache: bool = False):
    """Create a tf.data.Dataset builder.

    Args:
      name: the name of this dataset.
      dataset_builder: the TFDS dataset builder used to read examples given a
        split.
      split: a dataset split, either a custom tfds.Split or one of the
        tfds.Split enums [TRAIN, VALIDAITON, TEST] or their lowercase string
        names. For Criteo it can also be a float to represent the level of data
        augmentation. For speech commands it can be a tuple of a string and
        float for shifted data splits.
      seed: the seed used as a source of randomness.
      is_training: whether or not `split` is the training split. This is
        necessary because tf.data subsplits can sometimes be derived from the
        training split, such as when using part of the training split as a
        validation set, and this complicates calculating `is_training`
        in these cases. Only required when the passed split is not one of
        ['train', 'validation', 'test', tfds.Split.TRAIN, tfds.Split.VALIDATION,
        tfds.Split.TEST], otherwise it is set automatically.
      shuffle_buffer_size: the number of example to use in the shuffle buffer
        for tf.data.Dataset.shuffle().
      num_parallel_parser_calls: the number of parallel threads to use while
        preprocessing in tf.data.Dataset.map().
      drop_remainder: whether or not to drop the last batch of data if the
        number of points is not exactly equal to the batch size. This option
        needs to be True for running on TPUs.
      fingerprint_key: The name of the feature holding a string that will be
        used to create an element id using a fingerprinting function. If None,
        then `ds.enumerate()` is added before the `ds.map(preprocessing_fn)` is
        called and an `id` field is added to the example Dict.
      download_data: Whether or not to download data before loading.
      decoders: Optional TFDS decoders to provide to
        `dataset_builder.as_dataset`, the same as passed to `tfds.load`.
      cache: Whether or not to cache the dataset after it is returned from
        dataset_builder.as_dataset(...) (before preprocessing is applied).
    """
    self.name = name
    self._split = split

    # Stateless random ops require a (2,) shaped seed.
    if seed is None:
      self._seed = tf.random.uniform((2,), maxval=int(1e10), dtype=tf.int32)
    elif isinstance(seed, int):
      self._seed = (seed, seed + 1)
    elif isinstance(seed, tf.Tensor) and tf.shape(seed).shape == 0:
      self._seed = tf.stack([seed, seed+1])
    else:
      self._seed = seed

    self._num_parallel_parser_calls = num_parallel_parser_calls
    self._drop_remainder = drop_remainder
    self._download_data = download_data
    self._decoders = decoders
    self._cache = cache

    known_splits = [
        'train', 'validation', 'test', tfds.Split.TRAIN, tfds.Split.VALIDATION,
        tfds.Split.TEST
    ]
    if is_training is None:
      if split in known_splits:
        is_training = split in ['train', tfds.Split.TRAIN]
      else:
        raise ValueError(
            'Received ambiguous split {}, must set is_training for splits other '
            'than "train", "validation", "test".'.format(split))

    self._is_training = is_training
    # TODO(znado): properly parse the number of train/validation/test examples
    # from the provided split, see `make_file_instructions(...)` in
    # tensorflow_datasets/core/tfrecords_reader.py.
    if 'train' in dataset_builder.info.splits and shuffle_buffer_size is None:
      num_train_examples = dataset_builder.info.splits['train'].num_examples
      self._shuffle_buffer_size = num_train_examples
    else:
      self._shuffle_buffer_size = shuffle_buffer_size
    super().__init__(
        dataset_builder=dataset_builder,
        fingerprint_key=fingerprint_key,
        split=self._split,
        label_key='label')

    self._enumerate_id_key = '_enumerate_added_per_step_id'

    self._add_fingerprint_key = False
    if self._fingerprint_key is None:
      self._fingerprint_key = '_enumerate_added_example_id'
      self._add_fingerprint_key = True

  # This method can be overridden to add custom info via info.metadata.
  @property
  def tfds_info(self) -> tfds.core.DatasetInfo:
    return self._dataset_builder.info

  @property
  def split(self):
    return self._split

  @property
  def num_examples(self):
    return self.tfds_info.splits[self._split].num_examples

  def _create_process_example_fn(self) -> Optional[PreProcessFn]:
    """Create a function to perform dataset pre-processing, if needed.

    Returns:
      None if no processing is necessary. Otherwise, a function which takes as
      inputs a single element of the dataset (passed from dataset.map()), and
      returns a dict with keys 'features' and 'labels' and their corresponding
      Tensor values.
    """
    raise NotImplementedError(
        'Must override dataset _create_process_example_fn!')

  def _create_process_batch_fn(self, batch_size: int) -> Optional[PreProcessFn]:
    """Create a function to perform pre-processing on batches, such as mixup.

    Args:
      batch_size: the size of the batch to be processed.

    Returns:
      None if no processing is necessary. Otherwise, a function which takes as
      inputs a batch of elements of the dataset (passed from dataset.batch()),
      and returns a dict with keys 'features' and 'labels' and their
      corresponding Tensor values.
    """
    return None

  def _create_element_id(self, features: types.Features) -> types.Features:
    """Hash element id for a unique id per data element (NOT per-step)."""
    if 'element_id' in features:
      raise ValueError(
          '`element_id` should not be already present in the feature set.')
    fingerprint_feature = features[self._fingerprint_key]
    features['element_id'] = ops.fingerprint_int64(fingerprint_feature)
    return features

  def _add_enumerate_id(self, enumerate_key: str) -> _EnumeratedPreProcessFn:
    def _add_example_id(enumerate_id, example):
      """Turn an id added by ds.enumerate() as a field in the example dict."""
      if isinstance(example, tf.Tensor):
        example = {'features': example}
      example[enumerate_key] = enumerate_id
      return example
    return _add_example_id

  def _load(self,
            *,
            preprocess_fn: Optional[PreProcessFn] = None,
            batch_size: int = -1) -> tf.data.Dataset:
    """Transforms the dataset from builder.as_dataset() to batch, repeat, etc.

    Note that we do not handle replication/sharding here, because the
    DistributionStrategy experimental_distribute_dataset() will shard the input
    files for us.

    Args:
      preprocess_fn: an optional preprocessing function, if not provided then a
        subclass must define _create_process_example_fn() which will be used to
        preprocess the data.
      batch_size: the batch size to use.

    Returns:
      A tf.data.Dataset of elements that are a dict with keys 'features' and
      'labels' and their corresponding Tensor values.
    """
    if batch_size <= 0:
      raise ValueError(
          'Must provide a positive batch size, received {}.'.format(batch_size))

    self._seed, self._shuffle_seed = tf.random.experimental.stateless_split(
        self._seed, num=2)

    if self._download_data:
      self._dataset_builder.download_and_prepare()
    dataset = self._dataset_builder.as_dataset(
        split=self._split, decoders=self._decoders)

    # Possibly cache the original dataset before preprocessing is applied.
    if self._cache:
      dataset = dataset.cache()

    # This must be done *before* repeating the dataset so that each example has
    # a unique and stable fingerprint key.
    if self._add_fingerprint_key:
      dataset = dataset.enumerate()
      add_fingerprint_key_fn = self._add_enumerate_id(self._fingerprint_key)
      dataset = dataset.map(
          add_fingerprint_key_fn,
          num_parallel_calls=self._num_parallel_parser_calls)

    # Shuffle and repeat only for the training split.
    if self._is_training:
      dataset = dataset.shuffle(
          self._shuffle_buffer_size,
          seed=tf.cast(self._shuffle_seed[0], tf.int64),
          reshuffle_each_iteration=True)
      dataset = dataset.repeat()

    # Enumerate the dataset to generate a unique per-example, per-step id, that
    # is then added to the feature dict as `self._enumerate_id_key`.
    # Note that this is distinct from just a per-example id that is used by
    # Robustness Metrics to identify examples, because we want an id that is
    # different for each step so that we can fold it into a source of randomness
    # for deterministic random preprocessing.
    # This must be done *after* repeating the dataset so that each example has a
    # different key per-step.
    dataset = dataset.enumerate()
    add_per_step_id_key_fn = self._add_enumerate_id(self._enumerate_id_key)

    if preprocess_fn is None:
      preprocess_fn = self._create_process_example_fn()

    # `self._create_element_id` must come before `preprocess_fn` so that we
    # guarantee the field with key `self._fingerprint_key` is still present
    # (many preprocess_fn's may not return it).
    preprocess_fn = ops.compose(
        add_per_step_id_key_fn, self._create_element_id, preprocess_fn)
    dataset = dataset.map(
        preprocess_fn,
        num_parallel_calls=self._num_parallel_parser_calls)

    # Note that unless the default value of `drop_remainder=True` is overriden
    # in `__init__`, we always drop the last batch when the batch size does not
    # evenly divide the number of examples.
    # TODO(znado): add padding to last partial eval batch.
    dataset = dataset.batch(batch_size, drop_remainder=self._drop_remainder)

    process_batch_fn = self._create_process_batch_fn(batch_size)  # pylint: disable=assignment-from-none
    if process_batch_fn:
      dataset = dataset.map(
          process_batch_fn, num_parallel_calls=tf.data.experimental.AUTOTUNE)

<<<<<<< HEAD
    if not self._is_training and self.name != 'diabetic_retinopathy_detection':
=======
    if (not self._is_training and
        # self.name not in {'diabetic_retinopathy_detection',
        #                   'diabetic_retinopathy_severity_shift'}):
        self.name not in {
          'diabetic_retinopathy_detection',
          'diabetic_retinopathy_severity_shift_mild',
          'diabetic_retinopathy_severity_shift_moderate',
          'aptos'}):
>>>>>>> c3d85d9c
      dataset = dataset.cache()
    else:
      logging.info(f'Not caching dataset {self.name} '
                   f'(training mode: {self._is_training}).')

    dataset = dataset.prefetch(tf.data.experimental.AUTOTUNE)

    # The AutoSharding policy in DistributionStrategy defaults to AUTO, which
    # will fallback to DATA if it can, which is safe to do but possibly
    # wasteful compared to `distribute_datasets_from_function`.
    options = tf.data.Options()
    # Optimize dataset performance.
    # Keep commented out, unclear if will always improve performance.
    # options.experimental_optimization.parallel_batch = True
    options.experimental_optimization.map_fusion = True
    options.experimental_optimization.map_parallelization = True
    options.experimental_threading.private_threadpool_size = 48
    options.experimental_threading.max_intra_op_parallelism = 1
    dataset = dataset.with_options(options)
    return dataset

  def load(
      self,
      *,
      preprocess_fn: Optional[PreProcessFn] = None,
      batch_size: int = -1,
      strategy: Optional[tf.distribute.Strategy] = None) -> tf.data.Dataset:
    """Function definition to support multi-host dataset sharding.

    This is preferred over strategy.experimental_distribute_dataset(...) because
    not all datasets will have enough input files to have >=1 per host, which
    will result in an error unless the auto_shard_policy is set to
    tf.data.experimental.AutoShardPolicy.OFF. However, if auto sharding is OFF,
    then each host will process the same set of files, in the same order, which
    will be the same as using a single host. To correctly distribute across
    multiple hosts, we must either shard the input files across hosts, or
    shuffle the data in a different order on each host. In order to get a
    per-host id to fold into the shuffle RNG, we use
    strategy.distribute_datasets_from_function to get a
    tf.distribute.InputContext. This is preferrred over AutoShardPolicy.DATA
    because DATA will prepare and throw out (n - 1)/n elements of data, where n
    is the number of devices (DATA also relies on the data files being in the
    same ordering across hosts, which may be a fair assumption). On an ImageNet
    test run on a TPUv2-32, we saw a 37% slowdown using DATA instead of
    `distribute_datasets_from_function`. See this documentation for more info
    https://www.tensorflow.org/tutorials/distribute/input#sharding.


    Args:
      preprocess_fn: see `load()`.
      batch_size: the *global* batch size to use. This should equal
        `per_replica_batch_size * num_replica_in_sync`.
      strategy: the DistributionStrategy used to shard the dataset. Note that
        this is only required if TensorFlow for training, otherwise it can be
        ignored.
    Returns:
      A sharded dataset, with its seed combined with the per-host id.
    """
    if strategy:
      def _load_distributed(ctx: tf.distribute.InputContext):
        self._seed = tf.random.experimental.stateless_fold_in(
            self._seed, ctx.input_pipeline_id)
        per_replica_batch_size = ctx.get_per_replica_batch_size(batch_size)
        return self._load(
            preprocess_fn=preprocess_fn, batch_size=per_replica_batch_size)

      return strategy.distribute_datasets_from_function(_load_distributed)
    else:
      return self._load(preprocess_fn=preprocess_fn, batch_size=batch_size)


_BaseDatasetClass = Type[TypeVar('B', bound=BaseDataset)]


def make_ood_dataset(ood_dataset_cls: _BaseDatasetClass) -> _BaseDatasetClass:
  """Generate a BaseDataset with in/out distribution labels."""

  class _OodBaseDataset(ood_dataset_cls):
    """Combine two datasets to form one with in/out of distribution labels."""

    def __init__(
        self,
        in_distribution_dataset: BaseDataset,
        shuffle_datasets: bool = False,
        **kwargs):
      super().__init__(**kwargs)
      # This should be the builder for whatever split will be considered
      # in-distribution (usually the test split).
      self._in_distribution_dataset = in_distribution_dataset
      self._shuffle_datasets = shuffle_datasets

    def load(self,
             *,
             preprocess_fn=None,
             batch_size: int = -1) -> tf.data.Dataset:
      # Set up the in-distribution dataset using the provided dataset builder.
      if preprocess_fn:
        dataset_preprocess_fn = preprocess_fn
      else:
        dataset_preprocess_fn = (
            self._in_distribution_dataset._create_process_example_fn())  # pylint: disable=protected-access
      dataset_preprocess_fn = ops.compose(
          dataset_preprocess_fn,
          _create_ood_label_fn(True))
      dataset = self._in_distribution_dataset.load(
          preprocess_fn=dataset_preprocess_fn,
          batch_size=batch_size)
      dataset = dataset.map(
          _remove_fingerprint_id_key(self._in_distribution_dataset))

      # Set up the OOD dataset using this class.
      if preprocess_fn:
        ood_dataset_preprocess_fn = preprocess_fn
      else:
        ood_dataset_preprocess_fn = super()._create_process_example_fn()
      ood_dataset_preprocess_fn = ops.compose(
          ood_dataset_preprocess_fn,
          _create_ood_label_fn(False))
      ood_dataset = super().load(
          preprocess_fn=ood_dataset_preprocess_fn,
          batch_size=batch_size)
      ood_dataset = ood_dataset.map(_remove_fingerprint_id_key(self))

      # Combine the two datasets.
      try:
        combined_dataset = dataset.concatenate(ood_dataset)
      except TypeError:
        logging.info(
            'Two datasets have different types, concat feature and label only')

        def clean_keys(example):
          # only keep features and labels, remove the rest
          return {
              'features': example['features'],
              'labels': example['labels'],
              'is_in_distribution': example['is_in_distribution']
          }

        combined_dataset = dataset.map(clean_keys).concatenate(
            ood_dataset.map(clean_keys))
      if self._shuffle_datasets:
        combined_dataset = combined_dataset.shuffle(self._shuffle_buffer_size)
      return combined_dataset

    @property
    def num_examples(self):
      return (
          self._in_distribution_dataset.num_examples +
          super().num_examples)

  return _OodBaseDataset


# We may be able to refactor this to be part of preprocess_fn so we don't
# need to do a second `ds.map()`, but the ordering of composed functions is
# tricky.
def _remove_fingerprint_id_key(dataset):

  def f(example: types.Features) -> types.Features:
    del example[dataset._fingerprint_key]  # pylint: disable=protected-access
    return example

  return f


def _create_ood_label_fn(is_in_distribution: bool) -> PreProcessFn:
  """Returns a function that adds an `is_in_distribution` key to examles."""

  def _add_ood_label(example: types.Features) -> types.Features:
    if is_in_distribution:
      in_dist_label = tf.ones_like(example['labels'], tf.int32)
    else:
      in_dist_label = tf.zeros_like(example['labels'], tf.int32)
    example['is_in_distribution'] = in_dist_label
    return example

  return _add_ood_label<|MERGE_RESOLUTION|>--- conflicted
+++ resolved
@@ -36,6 +36,18 @@
 _EnumeratedPreProcessFn = Callable[
     [int, Union[int, tf.Tensor, Sequence[tf.Tensor], types.Features]],
     types.Features]
+
+
+def _absolute_split_len(absolute_split, dataset_splits):
+  if absolute_split.from_ is None:
+    start = 0
+  else:
+    start = absolute_split.from_
+  if absolute_split.to is None:
+    end = dataset_splits[absolute_split.splitname].num_examples
+  else:
+    end = absolute_split.to
+  return end - start
 
 
 def get_validation_percent_split(
@@ -174,7 +186,7 @@
       self._shuffle_buffer_size = num_train_examples
     else:
       self._shuffle_buffer_size = shuffle_buffer_size
-    super().__init__(
+    super(BaseDataset, self).__init__(
         dataset_builder=dataset_builder,
         fingerprint_key=fingerprint_key,
         split=self._split,
@@ -198,6 +210,13 @@
 
   @property
   def num_examples(self):
+    if isinstance(self._split, tfds.core.ReadInstruction):
+      absolute_split = self._split.to_absolute(
+          {
+              name: self.tfds_info.splits[name].num_examples
+              for name in self.tfds_info.splits.keys()
+          })[0]
+      return _absolute_split_len(absolute_split, self.tfds_info.splits)
     return self.tfds_info.splits[self._split].num_examples
 
   def _create_process_example_fn(self) -> Optional[PreProcessFn]:
@@ -331,9 +350,6 @@
       dataset = dataset.map(
           process_batch_fn, num_parallel_calls=tf.data.experimental.AUTOTUNE)
 
-<<<<<<< HEAD
-    if not self._is_training and self.name != 'diabetic_retinopathy_detection':
-=======
     if (not self._is_training and
         # self.name not in {'diabetic_retinopathy_detection',
         #                   'diabetic_retinopathy_severity_shift'}):
@@ -342,7 +358,6 @@
           'diabetic_retinopathy_severity_shift_mild',
           'diabetic_retinopathy_severity_shift_moderate',
           'aptos'}):
->>>>>>> c3d85d9c
       dataset = dataset.cache()
     else:
       logging.info(f'Not caching dataset {self.name} '
@@ -428,7 +443,7 @@
         in_distribution_dataset: BaseDataset,
         shuffle_datasets: bool = False,
         **kwargs):
-      super().__init__(**kwargs)
+      super(_OodBaseDataset, self).__init__(**kwargs)
       # This should be the builder for whatever split will be considered
       # in-distribution (usually the test split).
       self._in_distribution_dataset = in_distribution_dataset
@@ -457,11 +472,12 @@
       if preprocess_fn:
         ood_dataset_preprocess_fn = preprocess_fn
       else:
-        ood_dataset_preprocess_fn = super()._create_process_example_fn()
+        ood_dataset_preprocess_fn = (
+            super(_OodBaseDataset, self)._create_process_example_fn())
       ood_dataset_preprocess_fn = ops.compose(
           ood_dataset_preprocess_fn,
           _create_ood_label_fn(False))
-      ood_dataset = super().load(
+      ood_dataset = super(_OodBaseDataset, self).load(
           preprocess_fn=ood_dataset_preprocess_fn,
           batch_size=batch_size)
       ood_dataset = ood_dataset.map(_remove_fingerprint_id_key(self))
@@ -491,7 +507,7 @@
     def num_examples(self):
       return (
           self._in_distribution_dataset.num_examples +
-          super().num_examples)
+          super(_OodBaseDataset, self).num_examples)
 
   return _OodBaseDataset
 
